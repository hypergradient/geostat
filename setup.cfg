--- conflicted
+++ resolved
@@ -1,10 +1,6 @@
 [metadata]
 name = geostat
-<<<<<<< HEAD
-version = 0.1.1
-=======
 version = 0.1.2
->>>>>>> da00c159
 author = Michael J. Stephens, Will Chang
 author_email = mjstephens@usgs.gov, will@hypergradient.ai
 description = Python package for performing kriging and Gaussian processes with geoscience-oriented utilities.
